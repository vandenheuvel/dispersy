--- conflicted
+++ resolved
@@ -70,11 +70,7 @@
         assert self._connection is None, "Database.open() has already been called"
         if __debug__:
             self._debug_thread_ident = thread.get_ident()
-<<<<<<< HEAD
-        logger.debug("OPEN %s", self._file_path)
-=======
         logger.info("open %s", self._file_path)
->>>>>>> d56a1bdf
         self._connect()
         self._initial_statements()
         self._prepare_version()
@@ -84,11 +80,7 @@
         assert self._connection is not None, "Database.close() has been called or Database.open() has not been called"
         if commit:
             self.commit(exiting=True)
-<<<<<<< HEAD
-        logger.debug("CLOSE %s", self._file_path)
-=======
         logger.info("close %s", self._file_path)
->>>>>>> d56a1bdf
         self._cursor.close()
         self._cursor = None
         self._connection.close()
@@ -180,14 +172,10 @@
 
         @return: The method self.execute
         """
-<<<<<<< HEAD
-        assert self._debug_thread_ident != 0, "please call database.open() first"
-        assert self._debug_thread_ident == thread.get_ident()
-=======
-        assert self._cursor is not None, "Database.close() has been called or Database.open() has not been called"
-        assert self._connection is not None, "Database.close() has been called or Database.open() has not been called"
-        assert self._debug_thread_ident == thread.get_ident(), "Calling Database.execute on the wrong thread"
->>>>>>> d56a1bdf
+        assert self._cursor is not None, "Database.close() has been called or Database.open() has not been called"
+        assert self._connection is not None, "Database.close() has been called or Database.open() has not been called"
+        assert self._debug_thread_ident != 0, "please call database.open() first"
+        assert self._debug_thread_ident == thread.get_ident(), "Calling Database.execute on the wrong thread"
 
         logger.debug("disabling Database.commit()")
         self._pending_commits = max(1, self._pending_commits)
@@ -198,14 +186,10 @@
         Leaves a no-commit state.  A commit will be performed if Database.commit() was called while
         in the no-commit state.
         """
-<<<<<<< HEAD
-        assert self._debug_thread_ident != 0, "please call database.open() first"
-        assert self._debug_thread_ident == thread.get_ident()
-=======
-        assert self._cursor is not None, "Database.close() has been called or Database.open() has not been called"
-        assert self._connection is not None, "Database.close() has been called or Database.open() has not been called"
-        assert self._debug_thread_ident == thread.get_ident(), "Calling Database.execute on the wrong thread"
->>>>>>> d56a1bdf
+        assert self._cursor is not None, "Database.close() has been called or Database.open() has not been called"
+        assert self._connection is not None, "Database.close() has been called or Database.open() has not been called"
+        assert self._debug_thread_ident != 0, "please call database.open() first"
+        assert self._debug_thread_ident == thread.get_ident(), "Calling Database.execute on the wrong thread"
 
         self._pending_commits, pending_commits = 0, self._pending_commits
 
@@ -231,14 +215,10 @@
         The row id of the most recent insert query.
         @rtype: int or long
         """
-<<<<<<< HEAD
-        assert self._debug_thread_ident != 0, "please call database.open() first"
-        assert self._debug_thread_ident == thread.get_ident()
-=======
-        assert self._cursor is not None, "Database.close() has been called or Database.open() has not been called"
-        assert self._connection is not None, "Database.close() has been called or Database.open() has not been called"
-        assert self._debug_thread_ident == thread.get_ident(), "Calling Database.execute on the wrong thread"
->>>>>>> d56a1bdf
+        assert self._cursor is not None, "Database.close() has been called or Database.open() has not been called"
+        assert self._connection is not None, "Database.close() has been called or Database.open() has not been called"
+        assert self._debug_thread_ident != 0, "please call database.open() first"
+        assert self._debug_thread_ident == thread.get_ident(), "Calling Database.execute on the wrong thread"
         assert not self._cursor.lastrowid is None, "The last statement was NOT an insert query"
         return self._cursor.lastrowid
 
@@ -248,14 +228,10 @@
         The number of changes that resulted from the most recent query.
         @rtype: int or long
         """
-<<<<<<< HEAD
-        assert self._debug_thread_ident != 0, "please call database.open() first"
-        assert self._debug_thread_ident == thread.get_ident()
-=======
-        assert self._cursor is not None, "Database.close() has been called or Database.open() has not been called"
-        assert self._connection is not None, "Database.close() has been called or Database.open() has not been called"
-        assert self._debug_thread_ident == thread.get_ident(), "Calling Database.execute on the wrong thread"
->>>>>>> d56a1bdf
+        assert self._cursor is not None, "Database.close() has been called or Database.open() has not been called"
+        assert self._connection is not None, "Database.close() has been called or Database.open() has not been called"
+        assert self._debug_thread_ident != 0, "please call database.open() first"
+        assert self._debug_thread_ident == thread.get_ident(), "Calling Database.execute on the wrong thread"
         return self._cursor.rowcount
         # return self._connection.changes()
 
@@ -283,14 +259,10 @@
         @returns: unknown
         @raise sqlite.Error: unknown
         """
-<<<<<<< HEAD
-        assert self._debug_thread_ident != 0, "please call database.open() first"
-        assert self._debug_thread_ident == thread.get_ident(), "Calling Database.execute on the wrong thread (%s %d-%d)"%(current_thread().getName(), self._debug_thread_ident, thread.get_ident())
-=======
-        assert self._cursor is not None, "Database.close() has been called or Database.open() has not been called"
-        assert self._connection is not None, "Database.close() has been called or Database.open() has not been called"
-        assert self._debug_thread_ident == thread.get_ident(), "Calling Database.execute on the wrong thread"
->>>>>>> d56a1bdf
+        assert self._cursor is not None, "Database.close() has been called or Database.open() has not been called"
+        assert self._connection is not None, "Database.close() has been called or Database.open() has not been called"
+        assert self._debug_thread_ident != 0, "please call database.open() first"
+        assert self._debug_thread_ident == thread.get_ident(), "Calling Database.execute on the wrong thread"
         assert isinstance(statement, unicode), "The SQL statement must be given in unicode"
         assert isinstance(bindings, (tuple, list, dict, set)), "The bindings must be a tuple, list, dictionary, or set"
         assert all(lambda x: isinstance(x, str) for x in bindings), "The bindings may not contain a string. \nProvide unicode for TEXT and buffer(...) for BLOB. \nGiven types: %s" % str([type(binding) for binding in bindings])
@@ -327,12 +299,9 @@
             raise
 
     def executescript(self, statements):
-<<<<<<< HEAD
-        assert self._debug_thread_ident != 0, "please call database.open() first"
-=======
-        assert self._cursor is not None, "Database.close() has been called or Database.open() has not been called"
-        assert self._connection is not None, "Database.close() has been called or Database.open() has not been called"
->>>>>>> d56a1bdf
+        assert self._cursor is not None, "Database.close() has been called or Database.open() has not been called"
+        assert self._connection is not None, "Database.close() has been called or Database.open() has not been called"
+        assert self._debug_thread_ident != 0, "please call database.open() first"
         assert self._debug_thread_ident == thread.get_ident(), "Calling Database.execute on the wrong thread"
         assert isinstance(statements, unicode), "The SQL statement must be given in unicode"
 
@@ -380,12 +349,9 @@
         @returns: unknown
         @raise sqlite.Error: unknown
         """
-<<<<<<< HEAD
-        assert self._debug_thread_ident != 0, "please call database.open() first"
-=======
-        assert self._cursor is not None, "Database.close() has been called or Database.open() has not been called"
-        assert self._connection is not None, "Database.close() has been called or Database.open() has not been called"
->>>>>>> d56a1bdf
+        assert self._cursor is not None, "Database.close() has been called or Database.open() has not been called"
+        assert self._connection is not None, "Database.close() has been called or Database.open() has not been called"
+        assert self._debug_thread_ident != 0, "please call database.open() first"
         assert self._debug_thread_ident == thread.get_ident(), "Calling Database.execute on the wrong thread"
         if __debug__:
             # we allow GeneratorType but must convert it to a list in __debug__ mode since a
@@ -422,12 +388,9 @@
             raise
 
     def commit(self, exiting = False):
-<<<<<<< HEAD
-        assert self._debug_thread_ident != 0, "please call database.open() first"
-=======
-        assert self._cursor is not None, "Database.close() has been called or Database.open() has not been called"
-        assert self._connection is not None, "Database.close() has been called or Database.open() has not been called"
->>>>>>> d56a1bdf
+        assert self._cursor is not None, "Database.close() has been called or Database.open() has not been called"
+        assert self._connection is not None, "Database.close() has been called or Database.open() has not been called"
+        assert self._debug_thread_ident != 0, "please call database.open() first"
         assert self._debug_thread_ident == thread.get_ident(), "Calling Database.commit on the wrong thread"
         assert not (exiting and self._pending_commits), "No pending commits should be present when exiting"
 
@@ -540,12 +503,8 @@
         The row id of the most recent insert query.
         @rtype: int or long
         """
-<<<<<<< HEAD
         assert self._debug_thread_ident != 0, "please call database.open() first"
         assert self._debug_thread_ident == thread.get_ident()
-=======
-        assert self._debug_thread_ident == thread.get_ident(), "Calling Database.execute on the wrong thread"
->>>>>>> d56a1bdf
         assert not self._cursor.lastrowid is None, "The last statement was NOT an insert query"
         return self._connection.last_insert_rowid()
 
@@ -555,12 +514,8 @@
         The number of changes that resulted from the most recent query.
         @rtype: int or long
         """
-<<<<<<< HEAD
-        assert self._debug_thread_ident != 0, "please call database.open() first"
-        assert self._debug_thread_ident == thread.get_ident()
-=======
-        assert self._debug_thread_ident == thread.get_ident(), "Calling Database.execute on the wrong thread"
->>>>>>> d56a1bdf
+        assert self._debug_thread_ident != 0, "please call database.open() first"
+        assert self._debug_thread_ident == thread.get_ident(), "Calling Database.execute on the wrong thread"
         return self._connection.totalchanges()
 
     def commit(self, exiting = False):
