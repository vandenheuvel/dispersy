"""
Run Dispersy in standalone mode.
"""

<<<<<<< HEAD
import logging
logger = logging.getLogger(__name__)

=======
# optparse is deprecated since python 2.7
>>>>>>> 3676329a
import optparse
import signal

from ..dispersy import Dispersy
from ..endpoint import StandaloneEndpoint
from .mainthreadcallback import MainThreadCallback

def start_script(dispersy, opt):
    try:
        module, class_ = opt.script.strip().rsplit(".", 1)
        cls = getattr(__import__(module, fromlist=[class_]), class_)
    except Exception as exception:
        logger.error(exc_info=True)
        raise SystemExit(str(exception), "Invalid --script", opt.script)

    try:
        kargs = {}
        if opt.kargs:
            for karg in opt.kargs.split(","):
                if "=" in karg:
                    key, value = karg.split("=", 1)
                    kargs[key.strip()] = value.strip()
    except:
        raise SystemExit("Invalid --kargs", opt.kargs)

    script = cls(dispersy, **kargs)
    script.next_testcase()

def main_real(setup=None):
    assert setup is None or callable(setup)

    # define options
    command_line_parser = optparse.OptionParser()
    command_line_parser.add_option("--profiler", action="store_true", help="use cProfile on the Dispersy thread", default=False)
    command_line_parser.add_option("--memory-dump", action="store_true", help="use meliae to dump the memory periodically", default=False)
    command_line_parser.add_option("--databasefile", action="store", help="use an alternate databasefile", default=u"dispersy.db")
    command_line_parser.add_option("--statedir", action="store", type="string", help="Use an alternate statedir", default=u".")
    command_line_parser.add_option("--ip", action="store", type="string", default="0.0.0.0", help="Dispersy uses this ip")
    command_line_parser.add_option("--port", action="store", type="int", help="Dispersy uses this UDL port", default=12345)
    command_line_parser.add_option("--script", action="store", type="string", help="Script to execute, i.e. module.module.class", default="")
    command_line_parser.add_option("--kargs", action="store", type="string", help="Executes --script with these arguments.  Example 'startingtimestamp=1292333014,endingtimestamp=12923340000'")
    command_line_parser.add_option("--debugstatistics", action="store_true", help="turn on debug statistics", default=False)
    command_line_parser.add_option("--strict", action="store_true", help="Exit on any exception", default=False)
    # # swift
    # command_line_parser.add_option("--swiftproc", action="store_true", help="Use swift to tunnel all traffic", default=False)
    # command_line_parser.add_option("--swiftpath", action="store", type="string", default="./swift")
    # command_line_parser.add_option("--swiftcmdlistenport", action="store", type="int", default=7760+481)
    # command_line_parser.add_option("--swiftdlsperproc", action="store", type="int", default=1000)
    if setup:
        setup(command_line_parser)

    # parse command-line arguments
    opt, args = command_line_parser.parse_args()
    if not opt.script:
        command_line_parser.print_help()
        exit(1)

    # setup
    dispersy = Dispersy(MainThreadCallback("Dispersy"), StandaloneEndpoint(opt.port, opt.ip), unicode(opt.statedir), unicode(opt.databasefile))
    dispersy.statistics.enable_debug_statistics(opt.debugstatistics)

    if opt.strict:
        def exception_handler(exception, fatal):
            print "An exception occurred.  Quitting because we are running with --strict enabled."
            # return fatal=True
            return True
        dispersy.callback.attach_exception_handler(exception_handler)

    # if opt.swiftproc:
    #     from Tribler.Core.Swift.SwiftProcessMgr import SwiftProcessMgr
    #     sesslock = threading.Lock()
    #     spm = SwiftProcessMgr(opt.swiftpath, opt.swiftcmdlistenport, opt.swiftdlsperproc, sesslock)
    #     swift_process = spm.get_or_create_sp(opt.statedir)
    #     dispersy.endpoint = TunnelEndpoint(swift_process, dispersy)
    #     swift_process.add_download(dispersy.endpoint)
    # else:

    # register tasks
    dispersy.callback.register(start_script, (dispersy, opt))

    def signal_handler(sig, frame):
        print "Received", sig, "signal in", frame
        dispersy.stop()
    signal.signal(signal.SIGINT, signal_handler)

    # start
    dispersy.start()
    dispersy.callback.loop()
    return dispersy.callback

def main(setup=None):
    callback = main_real(setup)
    exit(1 if callback.exception else 0)<|MERGE_RESOLUTION|>--- conflicted
+++ resolved
@@ -2,13 +2,10 @@
 Run Dispersy in standalone mode.
 """
 
-<<<<<<< HEAD
 import logging
 logger = logging.getLogger(__name__)
 
-=======
 # optparse is deprecated since python 2.7
->>>>>>> 3676329a
 import optparse
 import signal
 
